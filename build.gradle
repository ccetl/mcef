buildscript {
    repositories {
        maven { url = 'https://files.minecraftforge.net/maven' }
        jcenter()
        mavenCentral()
    }
    dependencies {
        classpath 'net.minecraftforge.gradle:ForgeGradle:3.+'
    }
}
        
apply plugin: 'net.minecraftforge.gradle'
// Only edit below this line, the above code adds and enables the necessary things for Forge to be setup.
apply plugin: 'eclipse'
apply plugin: 'maven-publish'

<<<<<<< HEAD
version = '1.12.2-1.32'
=======
version = '1.12.2-1.33'
>>>>>>> be59ce9e
group = 'net.montoyo.mcef'
archivesBaseName = 'mcef'

sourceCompatibility = targetCompatibility = compileJava.sourceCompatibility = compileJava.targetCompatibility = '1.8' // Need this here so eclipse task generates correctly.

minecraft {
    // The mappings can be changed at any time, and must be in the following format.
    // snapshot_YYYYMMDD   Snapshot are built nightly.
    // stable_#            Stables are built at the discretion of the MCP team.
    // Use non-default mappings at your own risk. they may not always work.
    // Simply re-run your setup task after changing the mappings to update your workspace.
    //mappings channel: 'snapshot', version: '20171003-1.12'
    mappings channel: 'snapshot', version: '20171003-1.12'
    // makeObfSourceJar = false // an Srg named sources jar is made by default. uncomment this to disable.

    // accessTransformer = file('src/main/resources/META-INF/accesstransformer.cfg')

    // Default run configurations.
    // These can be tweaked, removed, or duplicated as needed.
    runs {
        client {
            workingDirectory project.file('run')

            // Recommended logging data for a userdev environment
            property 'forge.logging.markers', 'SCAN,REGISTRIES,REGISTRYDUMP'

            // Recommended logging level for the console
            property 'forge.logging.console.level', 'debug'
        }

        server {

            // Recommended logging data for a userdev environment
            property 'forge.logging.markers', 'SCAN,REGISTRIES,REGISTRYDUMP'

            // Recommended logging level for the console
            property 'forge.logging.console.level', 'debug'
        }
    }
}

dependencies {
    // Specify the version of Minecraft to use, If this is any group other then 'net.minecraft' it is assumed
    // that the dep is a ForgeGradle 'patcher' dependency. And it's patches will be applied.
    // The userdev artifact is a special name and will get all sorts of transformations applied to it.
    minecraft 'net.minecraftforge:forge:1.12.2-14.23.5.2855'

    // You may put jars on which you depend on in ./libs or you may define them like so..
    // compile "some.group:artifact:version:classifier"
    // compile "some.group:artifact:version"

    // Real examples
    // compile 'com.mod-buildcraft:buildcraft:6.0.8:dev'  // adds buildcraft to the dev env
    // compile 'com.googlecode.efficient-java-matrix-library:ejml:0.24' // adds ejml to the dev env

    // The 'provided' configuration is for optional dependencies that exist at compile-time but might not at runtime.
    // provided 'com.mod-buildcraft:buildcraft:6.0.8:dev'

    // These dependencies get remapped to your current MCP mappings
    // deobf 'com.mod-buildcraft:buildcraft:6.0.8:dev'

    // For more info...
    // http://www.gradle.org/docs/current/userguide/artifact_dependencies_tutorial.html
    // http://www.gradle.org/docs/current/userguide/dependency_management.html
}

// Example for how to get properties into the manifest for reading by the runtime..
jar {
    manifest {
        attributes([
                "Specification-Title"     : "mcef",
                "Specification-Vendor"    : "mcef",
                "Specification-Version"   : "1", // We are version 1 of ourselves
                "Implementation-Title"    : project.name,
                "Implementation-Version"  : project.version,
                "Implementation-Vendor"   : "mcef",
                "Implementation-Timestamp": new Date().format("yyyy-MM-dd'T'HH:mm:ssZ")
        ])
    }
}

// Example configuration to allow publishing using the maven-publish task
// This is the preferred method to reobfuscate your jar file
jar.finalizedBy('reobfJar') 
// However if you are in a multi-project build, dev time needs unobfed jar files, so you can delay the obfuscation until publishing by doing
//publish.dependsOn('reobfJar')

processResources {
    // this will ensure that this task is redone when the versions change.
    inputs.property "version", project.version
    inputs.property "mcversion", "${mc_version}"

    // replace stuff in mcmod.info, nothing else
    from(sourceSets.main.resources.srcDirs) {
        include 'mcmod.info'

        // replace version and mcversion
        expand 'version': project.version, 'mcversion': "${mc_version}"
    }

    // copy everything else except the mcmod.info
    from(sourceSets.main.resources.srcDirs) {
        exclude 'mcmod.info'
    }
}
<|MERGE_RESOLUTION|>--- conflicted
+++ resolved
@@ -1,126 +1,122 @@
-buildscript {
-    repositories {
-        maven { url = 'https://files.minecraftforge.net/maven' }
-        jcenter()
-        mavenCentral()
-    }
-    dependencies {
-        classpath 'net.minecraftforge.gradle:ForgeGradle:3.+'
-    }
-}
-        
-apply plugin: 'net.minecraftforge.gradle'
-// Only edit below this line, the above code adds and enables the necessary things for Forge to be setup.
-apply plugin: 'eclipse'
-apply plugin: 'maven-publish'
-
-<<<<<<< HEAD
-version = '1.12.2-1.32'
-=======
-version = '1.12.2-1.33'
->>>>>>> be59ce9e
-group = 'net.montoyo.mcef'
-archivesBaseName = 'mcef'
-
-sourceCompatibility = targetCompatibility = compileJava.sourceCompatibility = compileJava.targetCompatibility = '1.8' // Need this here so eclipse task generates correctly.
-
-minecraft {
-    // The mappings can be changed at any time, and must be in the following format.
-    // snapshot_YYYYMMDD   Snapshot are built nightly.
-    // stable_#            Stables are built at the discretion of the MCP team.
-    // Use non-default mappings at your own risk. they may not always work.
-    // Simply re-run your setup task after changing the mappings to update your workspace.
-    //mappings channel: 'snapshot', version: '20171003-1.12'
-    mappings channel: 'snapshot', version: '20171003-1.12'
-    // makeObfSourceJar = false // an Srg named sources jar is made by default. uncomment this to disable.
-
-    // accessTransformer = file('src/main/resources/META-INF/accesstransformer.cfg')
-
-    // Default run configurations.
-    // These can be tweaked, removed, or duplicated as needed.
-    runs {
-        client {
-            workingDirectory project.file('run')
-
-            // Recommended logging data for a userdev environment
-            property 'forge.logging.markers', 'SCAN,REGISTRIES,REGISTRYDUMP'
-
-            // Recommended logging level for the console
-            property 'forge.logging.console.level', 'debug'
-        }
-
-        server {
-
-            // Recommended logging data for a userdev environment
-            property 'forge.logging.markers', 'SCAN,REGISTRIES,REGISTRYDUMP'
-
-            // Recommended logging level for the console
-            property 'forge.logging.console.level', 'debug'
-        }
-    }
-}
-
-dependencies {
-    // Specify the version of Minecraft to use, If this is any group other then 'net.minecraft' it is assumed
-    // that the dep is a ForgeGradle 'patcher' dependency. And it's patches will be applied.
-    // The userdev artifact is a special name and will get all sorts of transformations applied to it.
-    minecraft 'net.minecraftforge:forge:1.12.2-14.23.5.2855'
-
-    // You may put jars on which you depend on in ./libs or you may define them like so..
-    // compile "some.group:artifact:version:classifier"
-    // compile "some.group:artifact:version"
-
-    // Real examples
-    // compile 'com.mod-buildcraft:buildcraft:6.0.8:dev'  // adds buildcraft to the dev env
-    // compile 'com.googlecode.efficient-java-matrix-library:ejml:0.24' // adds ejml to the dev env
-
-    // The 'provided' configuration is for optional dependencies that exist at compile-time but might not at runtime.
-    // provided 'com.mod-buildcraft:buildcraft:6.0.8:dev'
-
-    // These dependencies get remapped to your current MCP mappings
-    // deobf 'com.mod-buildcraft:buildcraft:6.0.8:dev'
-
-    // For more info...
-    // http://www.gradle.org/docs/current/userguide/artifact_dependencies_tutorial.html
-    // http://www.gradle.org/docs/current/userguide/dependency_management.html
-}
-
-// Example for how to get properties into the manifest for reading by the runtime..
-jar {
-    manifest {
-        attributes([
-                "Specification-Title"     : "mcef",
-                "Specification-Vendor"    : "mcef",
-                "Specification-Version"   : "1", // We are version 1 of ourselves
-                "Implementation-Title"    : project.name,
-                "Implementation-Version"  : project.version,
-                "Implementation-Vendor"   : "mcef",
-                "Implementation-Timestamp": new Date().format("yyyy-MM-dd'T'HH:mm:ssZ")
-        ])
-    }
-}
-
-// Example configuration to allow publishing using the maven-publish task
-// This is the preferred method to reobfuscate your jar file
-jar.finalizedBy('reobfJar') 
-// However if you are in a multi-project build, dev time needs unobfed jar files, so you can delay the obfuscation until publishing by doing
-//publish.dependsOn('reobfJar')
-
-processResources {
-    // this will ensure that this task is redone when the versions change.
-    inputs.property "version", project.version
-    inputs.property "mcversion", "${mc_version}"
-
-    // replace stuff in mcmod.info, nothing else
-    from(sourceSets.main.resources.srcDirs) {
-        include 'mcmod.info'
-
-        // replace version and mcversion
-        expand 'version': project.version, 'mcversion': "${mc_version}"
-    }
-
-    // copy everything else except the mcmod.info
-    from(sourceSets.main.resources.srcDirs) {
-        exclude 'mcmod.info'
-    }
-}
+buildscript {
+    repositories {
+        maven { url = 'https://files.minecraftforge.net/maven' }
+        jcenter()
+        mavenCentral()
+    }
+    dependencies {
+        classpath 'net.minecraftforge.gradle:ForgeGradle:3.+'
+    }
+}
+        
+apply plugin: 'net.minecraftforge.gradle'
+// Only edit below this line, the above code adds and enables the necessary things for Forge to be setup.
+apply plugin: 'eclipse'
+apply plugin: 'maven-publish'
+
+version = '1.12.2-1.33'
+group = 'net.montoyo.mcef'
+archivesBaseName = 'mcef'
+
+sourceCompatibility = targetCompatibility = compileJava.sourceCompatibility = compileJava.targetCompatibility = '1.8' // Need this here so eclipse task generates correctly.
+
+minecraft {
+    // The mappings can be changed at any time, and must be in the following format.
+    // snapshot_YYYYMMDD   Snapshot are built nightly.
+    // stable_#            Stables are built at the discretion of the MCP team.
+    // Use non-default mappings at your own risk. they may not always work.
+    // Simply re-run your setup task after changing the mappings to update your workspace.
+    //mappings channel: 'snapshot', version: '20171003-1.12'
+    mappings channel: 'snapshot', version: '20171003-1.12'
+    // makeObfSourceJar = false // an Srg named sources jar is made by default. uncomment this to disable.
+
+    // accessTransformer = file('src/main/resources/META-INF/accesstransformer.cfg')
+
+    // Default run configurations.
+    // These can be tweaked, removed, or duplicated as needed.
+    runs {
+        client {
+            workingDirectory project.file('run')
+
+            // Recommended logging data for a userdev environment
+            property 'forge.logging.markers', 'SCAN,REGISTRIES,REGISTRYDUMP'
+
+            // Recommended logging level for the console
+            property 'forge.logging.console.level', 'debug'
+        }
+
+        server {
+
+            // Recommended logging data for a userdev environment
+            property 'forge.logging.markers', 'SCAN,REGISTRIES,REGISTRYDUMP'
+
+            // Recommended logging level for the console
+            property 'forge.logging.console.level', 'debug'
+        }
+    }
+}
+
+dependencies {
+    // Specify the version of Minecraft to use, If this is any group other then 'net.minecraft' it is assumed
+    // that the dep is a ForgeGradle 'patcher' dependency. And it's patches will be applied.
+    // The userdev artifact is a special name and will get all sorts of transformations applied to it.
+    minecraft 'net.minecraftforge:forge:1.12.2-14.23.5.2855'
+
+    // You may put jars on which you depend on in ./libs or you may define them like so..
+    // compile "some.group:artifact:version:classifier"
+    // compile "some.group:artifact:version"
+
+    // Real examples
+    // compile 'com.mod-buildcraft:buildcraft:6.0.8:dev'  // adds buildcraft to the dev env
+    // compile 'com.googlecode.efficient-java-matrix-library:ejml:0.24' // adds ejml to the dev env
+
+    // The 'provided' configuration is for optional dependencies that exist at compile-time but might not at runtime.
+    // provided 'com.mod-buildcraft:buildcraft:6.0.8:dev'
+
+    // These dependencies get remapped to your current MCP mappings
+    // deobf 'com.mod-buildcraft:buildcraft:6.0.8:dev'
+
+    // For more info...
+    // http://www.gradle.org/docs/current/userguide/artifact_dependencies_tutorial.html
+    // http://www.gradle.org/docs/current/userguide/dependency_management.html
+}
+
+// Example for how to get properties into the manifest for reading by the runtime..
+jar {
+    manifest {
+        attributes([
+                "Specification-Title"     : "mcef",
+                "Specification-Vendor"    : "mcef",
+                "Specification-Version"   : "1", // We are version 1 of ourselves
+                "Implementation-Title"    : project.name,
+                "Implementation-Version"  : project.version,
+                "Implementation-Vendor"   : "mcef",
+                "Implementation-Timestamp": new Date().format("yyyy-MM-dd'T'HH:mm:ssZ")
+        ])
+    }
+}
+
+// Example configuration to allow publishing using the maven-publish task
+// This is the preferred method to reobfuscate your jar file
+jar.finalizedBy('reobfJar') 
+// However if you are in a multi-project build, dev time needs unobfed jar files, so you can delay the obfuscation until publishing by doing
+//publish.dependsOn('reobfJar')
+
+processResources {
+    // this will ensure that this task is redone when the versions change.
+    inputs.property "version", project.version
+    inputs.property "mcversion", "${mc_version}"
+
+    // replace stuff in mcmod.info, nothing else
+    from(sourceSets.main.resources.srcDirs) {
+        include 'mcmod.info'
+
+        // replace version and mcversion
+        expand 'version': project.version, 'mcversion': "${mc_version}"
+    }
+
+    // copy everything else except the mcmod.info
+    from(sourceSets.main.resources.srcDirs) {
+        exclude 'mcmod.info'
+    }
+}