--- conflicted
+++ resolved
@@ -10,11 +10,7 @@
 @Mod(modid = "mcef", name = "MCEF", version = MCEF.VERSION)
 public class MCEF {
 
-<<<<<<< HEAD
-    public static final String VERSION = "1.32";
-=======
     public static final String VERSION = "1.33";
->>>>>>> be59ce9e
     public static boolean ENABLE_EXAMPLE;
     public static boolean SKIP_UPDATES;
     public static boolean WARN_UPDATES;
